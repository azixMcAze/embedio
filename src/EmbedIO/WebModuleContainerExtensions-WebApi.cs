--- conflicted
+++ resolved
@@ -27,7 +27,7 @@
         /// <seealso cref="IComponentCollection{T}.Add"/>
         public static TContainer WithWebApi<TContainer>(this TContainer @this, string baseRoute, Action<WebApiModule> configure)
             where TContainer : class, IWebModuleContainer
-            => WithWebApi(@this, null, baseUrlPath, configure);
+            => WithWebApi(@this, null, baseRoute, configure);
 
         /// <summary>
         /// Creates an instance of <see cref="WebApiModule"/> using the specified response serializer
@@ -35,7 +35,7 @@
         /// </summary>
         /// <typeparam name="TContainer">The type of the module container.</typeparam>
         /// <param name="this">The <typeparamref name="TContainer"/> on which this method is called.</param>
-        /// <param name="baseUrlPath">The base URL path of the module.</param>
+        /// <param name="baseRoute">The base route of the module.</param>
         /// <param name="serializer">A <see cref="ResponseSerializerCallback"/> used to serialize
         /// the result of controller methods returning <see langword="object"/>
         /// or <see cref="Task{TResult}">Task&lt;object&gt;</see>.</param>
@@ -53,11 +53,11 @@
         /// <seealso cref="IComponentCollection{T}.Add"/>
         public static TContainer WithWebApi<TContainer>(
             this TContainer @this,
-            string baseUrlPath,
+            string baseRoute,
             ResponseSerializerCallback serializer,
             Action<WebApiModule> configure)
             where TContainer : class, IWebModuleContainer
-            => WithWebApi(@this, null, baseUrlPath, serializer, configure);
+            => WithWebApi(@this, null, baseRoute, serializer, configure);
 
         /// <summary>
         /// Creates an instance of <see cref="WebApiModule"/> using the default response serializer
@@ -67,7 +67,7 @@
         /// <typeparam name="TContainer">The type of the module container.</typeparam>
         /// <param name="this">The <typeparamref name="TContainer"/> on which this method is called.</param>
         /// <param name="name">The name.</param>
-        /// <param name="baseUrlPath">The base URL path of the module.</param>
+        /// <param name="baseRoute">The base route of the module.</param>
         /// <param name="configure">A callback used to configure the newly-created <see cref="WebApiModule"/>.</param>
         /// <returns><paramref name="this"/> with a <see cref="RoutingModule"/> added.</returns>
         /// <exception cref="NullReferenceException"><paramref name="this"/> is <see langword="null"/>.</exception>
@@ -79,22 +79,13 @@
         public static TContainer WithWebApi<TContainer>(
             this TContainer @this,
             string name,
-            string baseUrlPath,
+            string baseRoute,
             Action<WebApiModule> configure)
             where TContainer : class, IWebModuleContainer
         {
             configure = Validate.NotNull(nameof(configure), configure);
-<<<<<<< HEAD
-            var module = new WebApiModule(baseUrlPath);
+            var module = new WebApiModule(baseRoute);
             return WithModule(@this, name, module, configure);
-=======
-
-            var module = new WebApiModule(baseRoute);
-            configure(module);
-            @this.Modules.Add(module);
-
-            return @this;
->>>>>>> e063279b
         }
 
         /// <summary>
@@ -104,12 +95,8 @@
         /// </summary>
         /// <typeparam name="TContainer">The type of the module container.</typeparam>
         /// <param name="this">The <typeparamref name="TContainer"/> on which this method is called.</param>
-<<<<<<< HEAD
         /// <param name="name">The name.</param>
-        /// <param name="baseUrlPath">The base URL path of the module.</param>
-=======
         /// <param name="baseRoute">The base route of the module.</param>
->>>>>>> e063279b
         /// <param name="serializer">A <see cref="ResponseSerializerCallback"/> used to serialize
         /// the result of controller methods returning <see langword="object"/>
         /// or <see cref="Task{TResult}">Task&lt;object&gt;</see>.</param>
@@ -127,28 +114,15 @@
         /// <seealso cref="IComponentCollection{T}.Add"/>
         public static TContainer WithWebApi<TContainer>(
             this TContainer @this,
-<<<<<<< HEAD
             string name,
-            string baseUrlPath,
-=======
             string baseRoute,
->>>>>>> e063279b
             ResponseSerializerCallback serializer,
             Action<WebApiModule> configure)
             where TContainer : class, IWebModuleContainer
         {
             configure = Validate.NotNull(nameof(configure), configure);
-<<<<<<< HEAD
-            var module = new WebApiModule(baseUrlPath, serializer);
+            var module = new WebApiModule(baseRoute, serializer);
             return WithModule(@this, name, module, configure);
-=======
-
-            var module = new WebApiModule(baseRoute, serializer);
-            configure(module);
-            @this.Modules.Add(module);
-
-            return @this;
->>>>>>> e063279b
         }
     }
 }